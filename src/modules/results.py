from collections import defaultdict
from pathlib import Path
import re
import sqlite3 as sql

import matplotlib as mpl

mpl.use("pgf")  # Used to make pgf files for latex
import matplotlib.pyplot as plt

plt.rcParams.update({"figure.max_open_warning": 0})
import numpy as np
import pandas as pd
from sklearn import metrics as met


class Errors:
    """Calculates errors between "true" and "predicted" measurements.

    Attributes:
        train (DataFrame): Training data

        test (DataFrame): Testing data

        coefficients (DataFrame): Calibration coefficients

        _errors (dict): Dictionary of dataframes, each key representing a
        different calibration method

        y_pred (dict): Calibrated x measurements

        combos (list): List of all possible variable and dataset combos

        _plots (dict): All result plots made

        x_name (str): Name of x device

        y_name (str): Name of y device

    Methods:
        _calibrate: Calibrate all x measurements with provided coefficients.
        This function splits calibrations depending on whether the coefficients
        were derived using skl or pymc

        _pymc_calibrate: Calibrates x measurements with provided pymc
        coefficients. Returns mean, max and min calibrations.

        _skl_calibrate: Calibrates x measurements with provided skl
        coefficients.

        _get_all_combos: Return all possible combinations of datasets (e.g
        calibrated test, uncalibrated train) for every method

        _all_combos: Return all possible combinations of datasets (e.g
        calibrated test, uncalibrated train) for single method

        explained_variance_score: Calculate the explained variance score
        between the true (y) measurements and all predicted (x) measurements

        max: Calculate the max error between the true (y) measurements and all
        predicted (x) measurements

        mean_absolute: Calculate the mean absolute error between the true (y)
        measurements and all predicted (x) measurements

        root_mean_squared: Calculate the root mean squared error between the
        true (y) measurements and all predicted (x) measurements

        root_mean_squared_log: Calculate the root_mean_squared_log error
        between the true (y) measurements and all predicted (x) measurements

        median_absolute: Calculate the median absolute error between the true
        (y) measurements and all predicted (x) measurements

        mean_absolute_percentage: Calculate the mean absolute percentage error
        between the true (y) measurements and all predicted (x) measurements

        r2: Calculate the r2 score between the true (y) measurements and all
        predicted (x) measurements

        mean_poisson_deviance: Calculate the mean poisson deviance between the
        true (y) measurements and all predicted (x) measurements

        mean_gamma_deviance: Calculate the mean gamma deviance between the true
        (y) measurements and all predicted (x) measurements

        mean_tweedie_deviance: Calculate the mean tweedie deviance between the
        true (y) measurements and all predicted (x) measurements

        mean_pinball_loss: Calculate the mean pinball loss between the true
        (y) measurements and all predicted (x) measurements

        return_errors: Returns dictionary of all recorded errors
    """

    def __init__(
        self,
        train,
        test,
        coefficients,
        comparison_name,
        x_name=None,
        y_name=None,
        x_measurements=None,
        y_measurements=None,
    ):
        """Initialise the class

        Keyword Arguments:
            train (DataFrame): Training data

            test (DataFrame): Testing data

            coefficients (DataFrame): Calibration coefficients

            comparison_name (String): Name of the comparison
        """
        self.train = train
        self.test = test
        self.coefficients = coefficients
        self._errors = defaultdict(lambda: defaultdict(list))
        self.y_pred = self._calibrate()
        self.combos = self._get_all_combos()
        self._plots = defaultdict(lambda: defaultdict(list))
        self.x_name = x_name
        self.y_name = y_name

    def _calibrate(self):
        """Calibrate all x measurements with provided coefficients.

        All x measurements in both the training and testing dataset need to be
        calibrated with the corresponding coefficients. This function loops
        through all coefficients sets (e.g, calibration using x, calibration
        using x + RH etc) and determines whether the coefficients were obtained
        using scikitlearn or pymc. It then sends them off to the corresponding
        function to be calibrated.
        """
        y_pred_dict = dict()
        column_names = self.coefficients.columns
        for coefficient_set in self.coefficients.iterrows():
            if bool(re.search("'sd\.", str(column_names))):
                y_pred = self._pymc_calibrate(coefficient_set[1])
            else:
                y_pred = self._skl_calibrate(coefficient_set[1])
            y_pred_dict[coefficient_set[0]] = y_pred
        return y_pred_dict

    def _pymc_calibrate(self, coeffs):
        """Calibrates x measurements with provided pymc coefficients. Returns
        mean, max and min calibrations, where max and min are +-2*sd.

        Pymc calibrations don't just provide a coefficient for each variable
        in the form of a mean but also provide a standard deviation on that
        mean. By taking the mean coefficients, mean + 2*sd (max) and mean -
        2*sd (min) we get 3 potential values for the predicted y value.

        Keyword Arguments:
            coeffs (pd.Series): All coefficients to be calibrated with, the
            mean.coeff and sd.coeff correspond to the coefficient mean and
            associated standard deviation. Intercept mean and sd is given with
            i.Intercept and sd.Intercept.
        """
        coefficient_keys_raw = list(coeffs.dropna().index)
        coefficient_keys_raw = [
            element
            for element in coefficient_keys_raw
            if element
            not in ["coeff.x", "sd.x", "sd.Intercept", "i.Intercept", "index"]
        ]
        coefficient_keys = list()
        for key in coefficient_keys_raw:
            if re.match(r"coeff\.", key):
                coefficient_keys.append(re.sub(r"coeff\.", "", key))
        y_pred_train = self.train["x"] * coeffs.get("coeff.x")
        y_pred_test = self.test["x"] * coeffs.get("coeff.x")
        y_pred = {
            "mean.Train": pd.Series(y_pred_train),
            "min.Train": pd.Series(y_pred_train),
            "max.Train": pd.Series(y_pred_train),
            "mean.Test": pd.Series(y_pred_test),
            "min.Test": pd.Series(y_pred_test),
            "max.Test": pd.Series(y_pred_test),
        }
        for coeff in coefficient_keys:
            to_add_train = self.train[coeff] * coeffs.get(f"coeff.{coeff}")
            to_add_test = self.test[coeff] * coeffs.get(f"coeff.{coeff}")
            coeff_error_train = self.train[coeff] * (2 * coeffs.get(f"sd.{coeff}"))
            coeff_error_test = self.test[coeff] * (2 * coeffs.get(f"sd.{coeff}"))
            y_pred["mean.Train"] = y_pred["mean.Train"] + to_add_train
            y_pred["min.Train"] = y_pred["min.Train"] + (
                to_add_train - coeff_error_train
            )
            y_pred["max.Train"] = y_pred["max.Train"] + (
                to_add_train + coeff_error_train
            )
            y_pred["mean.Test"] = y_pred["mean.Test"] + to_add_test
            y_pred["min.Test"] = y_pred["min.Test"] + (to_add_test - coeff_error_test)
            y_pred["max.Test"] = y_pred["max.Test"] + (to_add_test + coeff_error_test)
        to_add_int = coeffs.get(f"i.Intercept")
        int_error = 2 * coeffs.get(f"sd.Intercept")

        y_pred["mean.Train"] = y_pred["mean.Train"] + to_add_int
        y_pred["min.Train"] = y_pred["min.Train"] + (to_add_int - int_error)
        y_pred["max.Train"] = y_pred["max.Train"] + (to_add_int + int_error)
        y_pred["mean.Test"] = y_pred["mean.Test"] + to_add_int
        y_pred["min.Test"] = y_pred["min.Test"] + (to_add_int - int_error)
        y_pred["max.Test"] = y_pred["max.Test"] + (to_add_int + int_error)
        return y_pred

    def _skl_calibrate(self, coeffs):
        """Calibrate x measurements with provided skl coefficients. Returns
        skl calibration.

        Scikitlearn calibrations provide one coefficient for each variable,
        unlike pymc, so only one predicted signal is returned.

        Keyword Arguments:
            coeffs (pd.Series): All coefficients to be calibrated with, the
            mean.coeff and sd.coeff correspond to the coefficient mean and
            associated standard deviation. Intercept mean and sd is given with
            i.Intercept and sd.Intercept.
        """
        coefficient_keys_raw = list(coeffs.dropna().index)
        coefficient_keys_raw = [
            element
            for element in coefficient_keys_raw
            if element not in ["coeff.x", "i.Intercept", "index"]
        ]
        coefficient_keys = list()
        for key in coefficient_keys_raw:
            if re.match("coeff\.", key):
                coefficient_keys.append(re.sub("coeff\.", "", key))
        y_pred = {
            "Train": pd.Series(self.train["x"]) * coeffs.get("coeff.x"),
            "Test": pd.Series(self.test["x"]) * coeffs.get("coeff.x"),
        }
        for coeff in coefficient_keys:
            to_add_test = self.test[coeff] * coeffs.get(f"coeff.{coeff}")
            to_add_train = self.train[coeff] * coeffs.get(f"coeff.{coeff}")
            y_pred["Test"] = y_pred["Test"] + to_add_test
            y_pred["Train"] = y_pred["Train"] + to_add_train
        to_add = coeffs.get("i.Intercept")
        y_pred["Test"] = y_pred["Test"] + to_add
        y_pred["Train"] = y_pred["Train"] + to_add
        return y_pred

    def _get_all_combos(self):
        """Return all possible combinations of datasets.

        This module has the capacity to test the errors of 6 datasets,
        comprised of (un)calibrated test/train/both measurements. There are
        also extra available for pymc calibrations as there is a mean, min and
        max predicted signal. This function generates all the combinations
        and puts them in a dict of lists. This allows for much easier looping
        over the different combinations when calculating errors.

        Keyword Arguments:
            None
        """
        combos = dict()
        for method, y_pred in self.y_pred.items():
            combos[method] = self._all_combos(y_pred)
        return combos

    def _all_combos(
        self, pred, to_use={"Calibrated Test": True, "Uncalibrated Test": True}
    ):
        """Addition to _get_all_combos to get cleaner code

        Keyword arguments:
            pred (dict): Dictionary containing all calibrated signals for a
            single variable combination (e.g x, RH, T)

            to_use (dict): Dict containing all different combos to be used. If
            key is present and corresponding value is True, combo is added to list.
            Keys can be:
                - Calibrated Test: The calibrated test data
                - Uncalibrated Test: The uncalibrated test data
                - Calibrated Train: The calibrated training data
                - Uncalibrated Train: The uncalibrated training data
                - Calibrated Full: The calibrated test + training data
                - Uncalibrated Full: The uncalibrated test + training data
                - MinMax: Use the minimum and maximum values generated by pymc
        """
        combos = list()
        if re.search("mean.", str(pred.keys())):
            if to_use.get("Calibrated Test", False):
                combos.append(
                    ("Calibrated Test Data (Mean)", pred["mean.Test"], self.test["y"])
                )
            if to_use.get("Calibrated Test", False) and to_use.get("MinMax", False):
                combos.append(
                    ("Calibrated Test Data (Min)", pred["min.Test"], self.test["y"])
                )
                combos.append(
                    ("Calibrated Test Data (Max)", pred["max.Test"], self.test["y"])
                )
            if to_use.get("Uncalibrated Test", False):
                combos.append(
                    ("Uncalibrated Test Data", self.test["x"], self.test["y"])
                )
            if to_use.get("Calibrated Train", False):
                combos.append(
                    (
                        "Calibrated Train Data (Mean)",
                        pred["mean.Train"],
                        self.train["y"],
                    )
                )
            if to_use.get("Calibrated Train", False) and to_use.get("MinMax", False):
                combos.append(
                    ("Calibrated Train Data (Min)", pred["min.Train"], self.train["y"])
                )
                combos.append(
                    ("Calibrated Train Data (Max)", pred["max.Train"], self.train["y"])
                )
            if to_use.get("Uncalibrated Train", False):
                combos.append(
                    ("Uncalibrated Train Data", self.train["x"], self.train["y"])
                )
            if to_use.get("Calibrated Full", False):
                combos.append(
                    (
                        "Calibrated Full Data (Mean)",
                        pd.concat([pred["mean.Train"], pred["mean.Test"]]),
                        pd.concat([self.train["y"], self.test["y"]]),
                    )
                )
            if to_use.get("Calibrated Full", False) and to_use.get("MinMax", False):
                combos.append(
                    (
                        "Calibrated Full Data (Min)",
                        pd.concat([pred["min.Train"], pred["min.Test"]]),
                        pd.concat([self.train["y"], self.test["y"]]),
                    )
                )
                combos.append(
                    (
                        "Calibrated Full Data (Max)",
                        pd.concat([pred["max.Train"], pred["max.Test"]]),
                        pd.concat([self.train["y"], self.test["y"]]),
                    )
                )
            if to_use.get("Uncalibrated Full", False):
                combos.append(
                    (
                        "Uncalibrated Full Data",
                        pd.concat([self.train["x"], self.test["x"]]),
                        pd.concat([self.train["y"], self.test["y"]]),
                    )
                )
        else:
            if to_use.get("Calibrated Test", False):
                combos.append(("Calibrated Test Data", pred["Test"], self.test["y"]))
            if to_use.get("Calibrated Train", False):
                combos.append(("Calibrated Train Data", pred["Train"], self.train["y"]))
            if to_use.get("Calibrated Full", False):
                combos.append(
                    (
                        "Calibrated Full Data",
                        pd.concat([pred["Train"], pred["Test"]]),
                        pd.concat([self.train["y"], self.test["y"]]),
                    )
                )
            if to_use.get("Uncalibrated Test", False):
                combos.append(
                    ("Uncalibrated Test Data", self.test["x"], self.test["y"])
                )
            if to_use.get("Uncalibrated Train", False):
                combos.append(
                    ("Uncalibrated Train Data", self.train["x"], self.train["y"])
                )
            if to_use.get("Uncalibrated Full", False):
                combos.append(
                    (
                        "Uncalibrated Full Data",
                        pd.concat([self.train["x"], self.test["x"]]),
                        pd.concat([self.train["y"], self.test["y"]]),
                    )
                )
        return combos

    def explained_variance_score(self):
        """Calculate the explained variance score between the true values (y)
        and predicted y (x)

        This technique is explained in further detail at:
        https://scikit-learn.org/stable/modules/generated/
        sklearn.metrics.explained_variance_score
        """
        error_name = "Explained Variance Score"
        for method, combo in self.combos.items():
            for name, pred, true in combo:
                if len(self._errors[name]["Variable"]) == len(self._errors[name][method]):
                    self._errors[name]["Variable"].append(error_name)
                self._errors[name][method].append(
                    met.explained_variance_score(true, pred)
                )

    def max(self):
        """Calculate the max error between the true values (y)
        and predicted y (x)

        This technique is explained in further detail at:
        https://scikit-learn.org/stable/modules/generated/
        sklearn.metrics.max_error
        """
        error_name = "Max Error"
        for method, combo in self.combos.items():
            for name, pred, true in combo:
                if len(self._errors[name]["Variable"]) == len(self._errors[name][method]):
                    self._errors[name]["Variable"].append(error_name)
                self._errors[name][method].append(met.max_error(true, pred))

    def mean_absolute(self):
        """Calculate the mean absolute error between the true values (y)
        and predicted y (x)

        This technique is explained in further detail at:
        https://scikit-learn.org/stable/modules/generated/
        sklearn.metrics.mean_absolute_error
        """
        error_name = "Mean Absolute Error"
        for method, combo in self.combos.items():
            for name, pred, true in combo:
                if len(self._errors[name]["Variable"]) == len(self._errors[name][method]):
                    self._errors[name]["Variable"].append(error_name)
                self._errors[name][method].append(met.mean_absolute_error(true, pred))

    def root_mean_squared(self):
        """Calculate the root mean squared error between the true values (y)
        and predicted y (x)

        This technique is explained in further detail at:
        https://scikit-learn.org/stable/modules/generated/
        sklearn.metrics.mean_squared_error
        """
        error_name = "Root Mean Squared Error"
        for method, combo in self.combos.items():
            for name, pred, true in combo:
                if len(self._errors[name]["Variable"]) == len(self._errors[name][method]):
                    self._errors[name]["Variable"].append(error_name)
                self._errors[name][method].append(
                    met.mean_squared_error(true, pred, squared=False)
                )

    def root_mean_squared_log(self):
        """Calculate the root mean squared log error between the true values (y)
        and predicted y (x)

        This technique is explained in further detail at:
        https://scikit-learn.org/stable/modules/generated/
        sklearn.metrics.mean_squared_log_error
        """
        error_name = "Root Mean Squared Log Error"
        for method, combo in self.combos.items():
            for name, pred, true in combo:
                if len(self._errors[name]["Variable"]) == len(self._errors[name][method]):
                    self._errors[name]["Variable"].append(error_name)
                self._errors[name][method].append(
                    met.mean_squared_log_error(true, pred, squared=False)
                )

    def median_absolute(self):
        """Calculate the median absolute error between the true values (y)
        and predicted y (x)

        This technique is explained in further detail at:
        https://scikit-learn.org/stable/modules/generated/
        sklearn.metrics.median_absolute_error
        """
        error_name = "Median Absolute Error"
        for method, combo in self.combos.items():
            for name, pred, true in combo:
                if len(self._errors[name]["Variable"]) == len(self._errors[name][method]):
                    self._errors[name]["Variable"].append(error_name)
                self._errors[name][method].append(met.median_absolute_error(true, pred))

    def mean_absolute_percentage(self):
        """Calculate the mean absolute percentage error between the true
        values (y) and predicted y (x)

        This technique is explained in further detail at:
        https://scikit-learn.org/stable/modules/generated/
        sklearn.metrics.mean_absolute_percentage_error
        """
        error_name = "Mean Absolute Percentage Error"
        for method, combo in self.combos.items():
            for name, pred, true in combo:
                if len(self._errors[name]["Variable"]) == len(self._errors[name][method]):
                    self._errors[name]["Variable"].append(error_name)
                self._errors[name][method].append(
                    met.mean_absolute_percentage_error(true, pred)
                )

    def r2(self):
        """Calculate the r2 between the true values (y)
        and predicted y (x)

        This technique is explained in further detail at:
        https://scikit-learn.org/stable/modules/generated/
        sklearn.metrics.r2_score
        """
        error_name = "r2"
        for method, combo in self.combos.items():
            for name, pred, true in combo:
                if len(self._errors[name]["Variable"]) == len(self._errors[name][method]):
                    self._errors[name]["Variable"].append(error_name)
                self._errors[name][method].append(met.r2_score(true, pred))

    def mean_poisson_deviance(self):
        """Calculate the mean poisson deviance between the true values (y)
        and predicted y (x)

        This technique is explained in further detail at:
        https://scikit-learn.org/stable/modules/generated/
        sklearn.metrics.mean_poisson_deviance
        """
        error_name = "Mean Poisson Deviance"
        for method, combo in self.combos.items():
            for name, pred, true in combo:
                if len(self._errors[name]["Variable"]) == len(self._errors[name][method]):
                    self._errors[name]["Variable"].append(error_name)
                self._errors[name][method].append(met.mean_poisson_deviance(true, pred))

    def mean_gamma_deviance(self):
        """Calculate the mean gamma deviance between the true values (y)
        and predicted y (x)

        This technique is explained in further detail at:
        https://scikit-learn.org/stable/modules/generated/
        sklearn.metrics.mean_gamma_deviance
        """
        error_name = "Mean Gamma Deviance"
        for method, combo in self.combos.items():
            for name, pred, true in combo:
                if len(self._errors[name]["Variable"]) == len(self._errors[name][method]):
                    self._errors[name]["Variable"].append(error_name)
                self._errors[name][method].append(met.mean_gamma_deviance(true, pred))

    def mean_tweedie_deviance(self):
        """Calculate the mean tweedie deviance between the true values (y)
        and predicted y (x)

        This technique is explained in further detail at:
        https://scikit-learn.org/stable/modules/generated/
        sklearn.metrics.mean_tweedie_deviance
        """
        error_name = "Mean Tweedie Deviance"
        for method, combo in self.combos.items():

            for name, pred, true in combo:
                if len(self._errors[name]["Variable"]) == len(self._errors[name][method]):
                    self._errors[name]["Variable"].append(error_name)
                self._errors[name][method].append(met.mean_tweedie_deviance(true, pred))

    def mean_pinball_loss(self):
        """Calculate the mean pinball loss between the true values (y)
        and predicted y (x)

        This technique is explained in further detail at:
        https://scikit-learn.org/stable/modules/generated/
        sklearn.metrics.mean_pinball_loss
        """
        error_name = "Mean Pinball Deviance"
        for method, combo in self.combos.items():
            for name, pred, true in combo:
                if len(self._errors[name]["Variable"]) == len(self._errors[name][method]):
                    self._errors[name]["Variable"].append(error_name)
                self._errors[name][method].append(met.mean_pinball_loss(true, pred))

    def return_errors(self):
        """Returns all calculated errors in dataframe format"""
        for key, item in self._errors.items():
            if not isinstance(self._errors[key], pd.DataFrame):
                self._errors[key] = pd.DataFrame(data=dict(item))
            if "Variable" in self._errors[key].columns:
                self._errors[key] = self._errors[key].set_index("Variable")
            self._errors[key] = self._errors[key].T
        self._errors = dict(self._errors)
        return self._errors


class Results(Errors):
    """Plots graphs of results from Errors

    Attributes:
        train (DataFrame): Training data

        test (DataFrame): Testing data

        coefficients (DataFrame): Calibration coefficients

        _errors (dict): Dictionary of dataframes, each key representing a
        different calibration method

        y_pred (dict): Calibrated x measurements

        combos (list): List of all possible variable and dataset combos

        _plots (dict): All result plots made

        x_name (str): Name of x device

        y_name (str): Name of y device

    Methods:
        bland_altman_plot: Plots a bland altman graph for all variable
        combinations for all specified datasets using predicted (calibrated x)
        and true (y) data

        linear_reg_plot: Plots a linear regression graph for calibrations that
        only have an x coefficients for all specified datasets using predited
        (calibrated x) and true (y) data

        ecdf_plot: Plots an eCDF graph for all variable combinations for all
        specified dataset using predicted (calibrated x) and true (y) data

        temp_time_series_plot: Temporary way to plot time series, not great

        save_results: Saves errors and coefficients for specific variable and
        dataset to local sqlite3 file

        save_plots: Saves all plots in pgf format
    """
    def __init__(self, train, test, coefficients, comparison_name, style="default"):
        Errors.__init__(self, train, test, coefficients, comparison_name)
        self.style = style

    def linear_reg_plot(self, title=None):
        plot_name = "Linear Regression"
        for method, combo in self.combos.items():
            for name, pred, true in combo:
                if len(self._plots[name]["Plot"]) == len(self._plots[name][method]):
                    self._plots[name]["Plot"].append(plot_name)
                if method != "x":
                    self._plots[name][method].append(None)
                    continue
                plt.style.use(self.style)
                fig = plt.figure(figsize=(8, 8))
                fig_gs = fig.add_gridspec(
                    2,
                    2,
                    width_ratios=(7, 2),
                    height_ratios=(2, 7),
                    left=0.1,
                    right=0.9,
                    bottom=0.1,
                    top=0.9,
                    wspace=0.0,
                    hspace=0.0,
                )

                scatter_ax = fig.add_subplot(fig_gs[1, 0])
                histx_ax = fig.add_subplot(fig_gs[0, 0], sharex=scatter_ax)
                histx_ax.axis("off")
                histy_ax = fig.add_subplot(fig_gs[1, 1], sharey=scatter_ax)
                histy_ax.axis("off")

                max_value = max(max(true), max(pred))
                scatter_ax.set_xlim(0, max_value)
                scatter_ax.set_ylim(0, max_value)
                scatter_ax.set_xlabel(f"{self.x_name} ({method})")
                scatter_ax.set_ylabel(f"{self.y_name}")
                scatter_ax.scatter(pred, true, color="C0", alpha=0.75)
                number_of_coeffs = np.count_nonzero(
                    ~np.isnan(self.coefficients.loc[method].values)
                )
                if (
                    bool(re.search("Mean", name))
                    and not bool(re.search("Uncalibrated", name))
                    and number_of_coeffs == 4
                ):
                    scatter_ax.axline(
                        (0, self.coefficients.loc[method]["i.Intercept"]),
                        slope=self.coefficients.loc[method]["coeff.x"],
                        color="xkcd:vermillion",
                    )
                    scatter_ax.axline(
                        (
                            0,
                            self.coefficients.loc[method]["i.Intercept"]
                            + 2 * self.coefficients.loc[method]["sd.Intercept"],
                        ),
                        slope=(
                            self.coefficients.loc[method]["coeff.x"]
                            + 2 * self.coefficients.loc[method]["sd.x"]
                        ),
                        color="xkcd:fresh green",
                    )
                    scatter_ax.axline(
                        (
                            0,
                            self.coefficients.loc[method]["i.Intercept"]
                            - 2 * self.coefficients.loc[method]["sd.Intercept"],
                        ),
                        slope=(
                            self.coefficients.loc[method]["coeff.x"]
                            - 2 * self.coefficients.loc[method]["sd.x"]
                        ),
                        color="xkcd:fresh green",
                    )
                elif (
                    bool(re.search("Min", name))
                    and not bool(re.search("Uncalibrated", name))
                    and number_of_coeffs == 4
                ):
                    scatter_ax.axline(
                        (
                            0,
                            self.coefficients.loc[method]["i.Intercept"]
                            - 2 * self.coefficients.loc[method]["sd.Intercept"],
                        ),
                        slope=(
                            self.coefficients.loc[method]["coeff.x"]
                            - 2 * self.coefficients.loc[method]["sd.x"]
                        ),
                        color="xkcd:vermillion",
                    )
                elif (
                    bool(re.search("Max", name))
                    and not bool(re.search("Uncalibrated", name))
                    and number_of_coeffs == 4
                ):
                    scatter_ax.axline(
                        (
                            0,
                            self.coefficients.loc[method]["i.Intercept"]
                            + 2 * self.coefficients.loc[method]["sd.Intercept"],
                        ),
                        slope=(
                            self.coefficients.loc[method]["coeff.x"]
                            + 2 * self.coefficients.loc[method]["sd.x"]
                        ),
                        color="xkcd:vermillion",
                    )
                elif (
                    not bool(re.search("Uncalibrated", name)) and number_of_coeffs == 2
                ):
                    scatter_ax.axline(
                        (0, int(self.coefficients.loc[method]["i.Intercept"])),
                        slope=self.coefficients.loc[method]["coeff.x"],
                        color="xkcd:vermillion",
                    )

                binwidth = 2.5
                xymax = max(np.max(np.abs(pred)), np.max(np.abs(true)))
                lim = (int(xymax / binwidth) + 1) * binwidth

                bins = np.arange(-lim, lim + binwidth, binwidth)
                histx_ax.hist(pred, bins=bins, color="C0")
                histy_ax.hist(true, bins=bins, orientation="horizontal", color="C0")
                if isinstance(title, str):
                    fig.suptitle(f"{title}\n{name} ({method})")

                self._plots[name][method].append(fig)

    def bland_altman_plot(self, title=None):
        plot_name = "Bland-Altman"
        for method, combo in self.combos.items():
            for name, pred, true in combo:
                if len(self._plots[name]["Plot"]) == len(self._plots[name][method]):
                    self._plots[name]["Plot"].append(plot_name)
                plt.style.use(self.style)
                fig, ax = plt.subplots(figsize=(8, 8))
                x_data = np.mean(np.vstack((pred, true)).T, axis=1)
                y_data = np.array(pred) - np.array(true)
                y_mean = np.mean(y_data)
                y_sd = 1.96 * np.std(y_data)
                max_diff_from_mean = max(
                    (y_data - y_mean).min(), (y_data - y_mean).max(), key=abs
                )
                text_adjust = (12 * max_diff_from_mean) / 300
                ax.set_ylim(y_mean - max_diff_from_mean, y_mean + max_diff_from_mean)
                ax.set_xlabel("Average of Measured and Reference")
                ax.set_ylabel("Difference Between Measured and Reference")
                ax.scatter(x_data, y_data, alpha=0.75)
                ax.axline((0, y_mean), (1, y_mean), color="xkcd:vermillion")
                ax.text(
                    max(x_data),
                    y_mean + text_adjust,
                    f"Mean: {y_mean:.2f}",
                    verticalalignment="bottom",
                    horizontalalignment="right",
                )
                ax.axline(
                    (0, y_mean + y_sd), (1, y_mean + y_sd), color="xkcd:fresh green"
                )
                ax.text(
                    max(x_data),
                    y_mean + y_sd + text_adjust,
                    f"1.96$\\sigma$: {y_mean + y_sd:.2f}",
                    verticalalignment="bottom",
                    horizontalalignment="right",
                )
                ax.axline(
                    (0, y_mean - y_sd), (1, y_mean - y_sd), color="xkcd:fresh green"
                )
                ax.text(
                    max(x_data),
                    y_mean - y_sd + text_adjust,
                    f"1.96$\\sigma$: -{y_sd:.2f}",
                    verticalalignment="bottom",
                    horizontalalignment="right",
                )
                if isinstance(title, str):
                    fig.suptitle(f"{title}\n{name} ({method})")

                self._plots[name][method].append(fig)

    def ecdf_plot(self, title=None):
        plot_name = "eCDF"
        for method, combo in self.combos.items():
            for name, pred, true in combo:
                if len(self._plots[name]["Plot"]) == len(self._plots[name][method]):
                    self._plots[name]["Plot"].append(plot_name)
                plt.style.use("Settings/style.mplstyle")
                fig, ax = plt.subplots(figsize=(8, 8))
                true_x, true_y = ecdf(true)
                pred_x, pred_y = ecdf(pred)
                ax.set_ylim(0, 1)
                ax.set_xlabel("Measurement")
                ax.set_ylabel("Cumulative Total")
                ax.plot(true_x, true_y, linestyle="none", marker=".", label=self.y_name)
                ax.plot(
                    pred_x,
                    pred_y,
                    linestyle="none",
                    marker=".",
                    alpha=0.8,
                    label=self.x_name,
                )
                ax.legend()
                if isinstance(title, str):
                    fig.suptitle(f"{title}\n{name} ({method})")
                self._plots[name][method].append(fig)

    def save_plots(self, path):
        for key, item in self._plots.items():
            self._plots[key] = pd.DataFrame(data=dict(item))
            if "Plot" in self._plots[key].columns:
                self._plots[key] = self._plots[key].set_index("Plot")
            graph_types = self._plots[key].index.to_numpy()
            for graph_type in graph_types:
                graph_paths = dict()
                for vars, plot in self._plots[key].loc[graph_type].to_dict().items():
                    if plot is None:
                        continue
                    directory = Path(f"{path}/{key}/{vars}")
                    directory.mkdir(parents=True, exist_ok=True)
                    plot.savefig(f"{directory.as_posix()}/{graph_type}.pgf")
                    graph_paths[vars] = f"{directory.as_posix()}/{graph_type}.pgf"
                    plt.close(plot)
                    # key: Data set e.g uncalibrated full data
                    # graph_type: Type of graph e.g Linear Regression
                    # vars: Variables used e.g x + rh
                    # plot: The figure to be saved

<<<<<<< HEAD
=======
    def save_results(self, path):
        for key, item in self._errors.items():
            self._errors[key] = pd.DataFrame(data=dict(item))
            if "Variable" in self._errors[key].columns:
                self._errors[key] = self._errors[key].set_index("Variable")
                vars_list = self._errors[key].columns.to_list()
                for vars in vars_list:
                    error_results = pd.DataFrame(self._errors[key][vars])
                    coefficients = pd.DataFrame(self.coefficients.loc[vars].T)
                    directory = Path(f"{path}/{key}/{vars}")
                    directory.mkdir(parents=True, exist_ok=True)
                    con = sql.connect(f"{directory.as_posix()}/Results.db")
                    error_results.to_sql(
                        name="Errors", con=con, if_exists="replace", index=True
                    )
                    coefficients.to_sql(
                        name="Coefficients", con=con, if_exists="replace", index=True
                    )
                    con.close()

>>>>>>> d0fe8641

def ecdf(data):
    x = np.sort(data)
    y = np.arange(1, len(data) + 1) / len(data)
    return x, y<|MERGE_RESOLUTION|>--- conflicted
+++ resolved
@@ -856,30 +856,6 @@
                     # vars: Variables used e.g x + rh
                     # plot: The figure to be saved
 
-<<<<<<< HEAD
-=======
-    def save_results(self, path):
-        for key, item in self._errors.items():
-            self._errors[key] = pd.DataFrame(data=dict(item))
-            if "Variable" in self._errors[key].columns:
-                self._errors[key] = self._errors[key].set_index("Variable")
-                vars_list = self._errors[key].columns.to_list()
-                for vars in vars_list:
-                    error_results = pd.DataFrame(self._errors[key][vars])
-                    coefficients = pd.DataFrame(self.coefficients.loc[vars].T)
-                    directory = Path(f"{path}/{key}/{vars}")
-                    directory.mkdir(parents=True, exist_ok=True)
-                    con = sql.connect(f"{directory.as_posix()}/Results.db")
-                    error_results.to_sql(
-                        name="Errors", con=con, if_exists="replace", index=True
-                    )
-                    coefficients.to_sql(
-                        name="Coefficients", con=con, if_exists="replace", index=True
-                    )
-                    con.close()
-
->>>>>>> d0fe8641
-
 def ecdf(data):
     x = np.sort(data)
     y = np.arange(1, len(data) + 1) / len(data)
